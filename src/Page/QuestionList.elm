module Page.QuestionList exposing
    ( Message
    , Model
    , init
    , subscriptions
    , update
    , view
    )

import Api.Polls exposing (ServerPoll)
import Api.Questions exposing (ClientQuestion, QuestionVisibility(..), ServerQuestion)
import Array exposing (Array)
import Cmd
import Html exposing (Html)
import Html.Attributes as Attribute
import Html.Events as Event
import Html5.DragDrop
import Page.Answers as Answers
import Page.QuestionList.Visibility as Visibility exposing (Visibility)
import Page.QuestionStatistics as Statistics
import Picasso.FloatingButton
import Picasso.Input as Input
import Random
import Route
import Session exposing (Viewer)
import Task exposing (Task)
import Task.Extra
import Time



-- MODEL


{-| An alias for the index at which a question will be dropped. If there are currently n questions
being displayed, the index will be contained between 0 (putting the question on the first
question) and n-1 (putting the question on the last question).
-}
type alias DropIndex =
    Int


{-| A type representing the current expansion status of a certain question. Expanded questions
display some details about answers, or some detailed statistics about the said question.
-}
type Expansion
    = Collapsed
    | ExpandedAnswers Answers.Model
    | ExpandedStatistics Statistics.Model


type alias Model =
    { viewer : Viewer
    , poll : ServerPoll
    , questions : Array ( ServerQuestion, Expansion )
    , visibility : Visibility
    , visibilityTrayOpen : Bool
    , input : Maybe String
    , modifying : Maybe ( ServerQuestion, ClientQuestion )
    , dragDrop : Html5.DragDrop.Model ServerQuestion DropIndex
    , seed : Random.Seed
    }


init : Viewer -> ServerPoll -> ( Model, Cmd Message )
init viewer poll =
    ( { viewer = viewer
      , poll = poll
      , questions = Array.empty
      , visibility = Visibility.Active
      , visibilityTrayOpen = False
      , input = Nothing
      , modifying = Nothing
      , dragDrop = Html5.DragDrop.init
      , seed = Random.initialSeed 42
      }
    , Cmd.batch
        [ Cmd.succeed PerformReload
        , cmdNewSeed
        ]
    )



-- UPDATE


type Message
    = WriteNewTitle String
    | WriteModify ServerQuestion ClientQuestion
    | SelectVisibility Visibility
    | SelectVisibilityTray
    | PerformCreateMode Bool
    | PerformModifyMode (Maybe ServerQuestion)
    | PerformCreate ClientQuestion
    | PerformDelete ServerQuestion
    | PerformExpandToAnswers ServerQuestion
    | PerformExpandToStatistics ServerQuestion
    | PerformUpdate ServerQuestion ClientQuestion
    | PerformMoveToIndex Int ServerQuestion
    | PerformReload
    | GotAllQuestions (List ServerQuestion)
    | GotNewSeed Random.Seed
    | GotBadCredentials
    | MsgAnswers ServerQuestion Answers.Message
    | MsgStatistics ServerQuestion Statistics.Message
    | MsgDragDrop (Html5.DragDrop.Msg ServerQuestion DropIndex)


subscriptions : Model -> Sub Message
subscriptions model =
    Array.toList model.questions
        |> List.filterMap
            (\( question, expansion ) ->
                case expansion of
                    Collapsed ->
                        Nothing

                    ExpandedAnswers m ->
                        Just <| Sub.map (MsgAnswers question) (Answers.subscriptions m)

                    ExpandedStatistics m ->
                        Just <| Sub.map (MsgStatistics question) (Statistics.subscriptions m)
            )
        |> Sub.batch


update : Message -> Model -> ( Model, Cmd Message )
update message model =
    case message of
        WriteNewTitle title ->
            ( { model | input = Maybe.map (always title) model.input }, Cmd.none )

        WriteModify serverQuestion clientQuestion ->
            ( { model | modifying = Just ( serverQuestion, clientQuestion ) }, Cmd.none )

        SelectVisibility visibility ->
            ( { model | visibility = visibility, visibilityTrayOpen = False }, Cmd.none )

        SelectVisibilityTray ->
            ( { model | visibilityTrayOpen = not model.visibilityTrayOpen }, Cmd.none )

        PerformCreateMode visible ->
            let
                state =
                    if visible then
                        Just ""

                    else
                        Nothing
            in
            ( { model | input = state }, Cmd.none )

        PerformModifyMode maybeQuestion ->
            case maybeQuestion of
                Just question ->
                    let
                        modified =
                            clientFromServer question
                    in
                    ( { model | modifying = Just ( question, modified ) }, Cmd.none )

                Nothing ->
                    ( { model | modifying = Nothing }, Cmd.none )

        PerformCreate question ->
            let
                lower =
                    Array.get (Array.length model.questions - 1) model.questions
                        |> Maybe.map (\( q, _ ) -> q)
                        |> Maybe.map .index
                        |> Maybe.withDefault 0

                upper =
                    Array.get (Array.length model.questions) model.questions
                        |> Maybe.map (\( q, _ ) -> q)
                        |> Maybe.map .index
                        |> Maybe.withDefault 1

                generator =
                    Random.float lower upper

                ( floatingIndex, seed ) =
                    Random.step generator model.seed

                updated =
                    { question | index = floatingIndex }
            in
            ( { model | input = Nothing, seed = seed }
            , taskCreate model.viewer model.poll updated
                |> thenHandleErrorAndReload
            )

        PerformDelete question ->
            ( model
            , taskDelete model.viewer question
                |> thenHandleErrorAndReload
            )

        PerformUpdate server client ->
            ( { model | modifying = Nothing }
            , taskUpdate model.viewer server client
                |> thenHandleErrorAndReload
            )

        PerformMoveToIndex index question ->
            let
                lower =
                    Array.get (index - 1) model.questions
                        |> Maybe.map (\( q, _ ) -> q)
                        |> Maybe.map .index
                        |> Maybe.withDefault 0

                upper =
                    Array.get index model.questions
                        |> Maybe.map (\( q, _ ) -> q)
                        |> Maybe.map .index
                        |> Maybe.withDefault 1

                generator =
                    Random.float lower upper

                ( floatingIndex, seed ) =
                    Random.step generator model.seed

                updated =
                    { title = question.title
                    , details = question.details
                    , visibility = question.visibility
                    , index = floatingIndex
                    , answersMin = question.answersMin
                    , answersMax = question.answersMax
                    }
            in
            ( { model | seed = seed }
            , taskUpdate model.viewer question updated |> thenHandleErrorAndReload
            )

        PerformExpandToAnswers question ->
            let
                ( questions, cmd ) =
                    expandToAnswers model.viewer question model.questions
            in
            ( { model | questions = questions }, cmd )

        PerformExpandToStatistics question ->
            let
                ( questions, cmd ) =
                    expandToStatistics model.viewer question model.questions
            in
            ( { model | questions = questions }, cmd )

        PerformReload ->
            ( model
            , taskAll model.viewer model.poll
                |> Task.mapError handleError
                |> Task.map GotAllQuestions
                |> Task.Extra.execute
            )

        GotBadCredentials ->
            ( model, cmdRouteToDisconnect model.viewer )

        GotAllQuestions retrieved ->
            let
                sorted =
                    List.sortBy .index retrieved

                questions =
                    initQuestionList model.questions sorted
            in
            ( { model | questions = questions }, Cmd.none )

        GotNewSeed seed ->
            ( { model | seed = seed }, Cmd.none )

        MsgAnswers identifier subMessage ->
            let
                ( questions, cmd ) =
                    updateQuestionListWithAnswers
                        identifier
                        subMessage
                        model.questions
            in
            ( { model | questions = questions }, cmd )

        MsgStatistics identifier subMessage ->
            let
                ( questions, cmd ) =
                    updateQuestionListWithStatistics identifier
                        subMessage
                        model.questions
            in
            ( { model | questions = questions }, cmd )

        MsgDragDrop subMessage ->
            let
                ( updated, result ) =
                    Html5.DragDrop.updateSticky subMessage model.dragDrop

                cmd =
                    result
                        |> Maybe.map
                            (\( question, index, pos ) ->
                                if pos.y < pos.height // 2 then
                                    Cmd.succeed (PerformMoveToIndex index question)

                                else
                                    Cmd.succeed (PerformMoveToIndex (index + 1) question)
                            )
                        |> Maybe.withDefault Cmd.none
            in
            ( { model | dragDrop = updated }, cmd )


thenReload : Task x a -> Task x Message
thenReload task =
    task
        |> Task.andThen (always <| Task.succeed PerformReload)


handleError : Api.Questions.QuestionError -> Message
handleError error =
    case error of
        Api.Questions.GotBadCredentials ->
            GotBadCredentials

        -- TODO : Display an error message ?
        Api.Questions.GotBadNetwork ->
            PerformReload

        -- TODO : Quit instead ?
        Api.Questions.GotNotFound ->
            PerformReload


thenHandleErrorAndReload : Task Api.Questions.QuestionError a -> Cmd Message
thenHandleErrorAndReload task =
    task
        |> Task.mapError handleError
        |> thenReload
        |> Task.Extra.execute


expandToAnswers :
    Viewer
    -> ServerQuestion
    -> Array ( ServerQuestion, Expansion )
    -> ( Array ( ServerQuestion, Expansion ), Cmd Message )
expandToAnswers viewer id list =
    let
        values : Array ( ( ServerQuestion, Expansion ), Cmd Message )
        values =
            Array.map
                (\( question, expansion ) ->
                    -- Do not expand non-matching views.
                    if id /= question then
                        ( ( question, expansion ), Cmd.none )

                    else
                        -- Reuse an existing model if it is found. Persist expanded states too.
                        let
                            ( newModel, newCmd ) =
                                Answers.init viewer question

                            ( expanded, command ) =
                                case expansion of
                                    ExpandedAnswers _ ->
                                        ( Collapsed, Cmd.none )

                                    ExpandedStatistics _ ->
                                        ( Collapsed, Cmd.none )

                                    Collapsed ->
                                        ( ExpandedAnswers newModel, Cmd.map (MsgAnswers question) newCmd )
                        in
                        ( ( question, expanded ), command )
                )
                list

        models : Array ( ServerQuestion, Expansion )
        models =
            Array.map Tuple.first values

        cmd : Cmd Message
        cmd =
            Array.map Tuple.second values
                |> Array.toList
                |> Cmd.batch
    in
    ( models, cmd )


expandToStatistics :
    Viewer
    -> ServerQuestion
    -> Array ( ServerQuestion, Expansion )
    -> ( Array ( ServerQuestion, Expansion ), Cmd Message )
expandToStatistics viewer id list =
    let
        values : Array ( ( ServerQuestion, Expansion ), Cmd Message )
        values =
            Array.map
                (\( question, expansion ) ->
                    -- Do not expand non-matching views.
                    if id /= question then
                        ( ( question, expansion ), Cmd.none )

                    else
                        -- Reuse an existing model if it is found. Persist expanded states too.
                        let
                            ( newModel, newCmd ) =
                                Statistics.init viewer question

                            ( otherMode, otherCmd ) =
                                Answers.init viewer question

                            ( expanded, command ) =
                                case expansion of
                                    ExpandedStatistics _ ->
                                        ( ExpandedAnswers otherMode, Cmd.map (MsgAnswers question) otherCmd )

                                    _ ->
                                        ( ExpandedStatistics newModel, Cmd.map (MsgStatistics question) newCmd )
                        in
                        ( ( question, expanded ), command )
                )
                list

        models : Array ( ServerQuestion, Expansion )
        models =
            Array.map Tuple.first values

        cmd : Cmd Message
        cmd =
            Array.map Tuple.second values
                |> Array.toList
                |> Cmd.batch
    in
    ( models, cmd )


initQuestionList :
    Array ( ServerQuestion, Expansion )
    -> List ServerQuestion
    -> Array ( ServerQuestion, Expansion )
initQuestionList existing list =
    Array.fromList list
        |> Array.map
            (\question ->
                let
                    expansion =
                        Array.filter (\( id, _ ) -> id.idQuestion == question.idQuestion) existing
                            |> Array.get 0
                            |> Maybe.map Tuple.second
                            |> Maybe.withDefault Collapsed
                in
                ( question, expansion )
            )


updateQuestionListWithAnswers :
    ServerQuestion
    -> Answers.Message
    -> Array ( ServerQuestion, Expansion )
    -> ( Array ( ServerQuestion, Expansion ), Cmd Message )
updateQuestionListWithAnswers id message list =
    let
        values : Array ( ( ServerQuestion, Expansion ), Cmd Message )
        values =
            Array.map
                (\( question, expansion ) ->
                    if id /= question then
                        ( ( question, expansion ), Cmd.none )

                    else
                        let
                            ( newExpansion, command ) =
                                case expansion of
                                    Collapsed ->
                                        ( Collapsed, Cmd.none )

                                    ExpandedAnswers model ->
                                        let
                                            ( m, c ) =
                                                Answers.update message model
                                        in
                                        ( ExpandedAnswers m, Cmd.map (MsgAnswers question) c )

                                    ExpandedStatistics statistics ->
                                        ( ExpandedStatistics statistics, Cmd.none )
                        in
                        ( ( question, newExpansion ), command )
                )
                list

        models : Array ( ServerQuestion, Expansion )
        models =
            Array.map Tuple.first values

        cmd : Cmd Message
        cmd =
            Array.map Tuple.second values
                |> Array.toList
                |> Cmd.batch
    in
    ( models, cmd )


updateQuestionListWithStatistics :
    ServerQuestion
    -> Statistics.Message
    -> Array ( ServerQuestion, Expansion )
    -> ( Array ( ServerQuestion, Expansion ), Cmd Message )
updateQuestionListWithStatistics id message list =
    let
        values : Array ( ( ServerQuestion, Expansion ), Cmd Message )
        values =
            Array.map
                (\( question, expansion ) ->
                    if id /= question then
                        ( ( question, expansion ), Cmd.none )

                    else
                        let
                            ( newExpansion, command ) =
                                case expansion of
                                    Collapsed ->
                                        ( Collapsed, Cmd.none )

                                    ExpandedAnswers statistics ->
                                        ( ExpandedAnswers statistics, Cmd.none )

                                    ExpandedStatistics model ->
                                        let
                                            ( m, c ) =
                                                Statistics.update message model
                                        in
                                        ( ExpandedStatistics m, Cmd.map (MsgStatistics question) c )
                        in
                        ( ( question, newExpansion ), command )
                )
                list

        models : Array ( ServerQuestion, Expansion )
        models =
            Array.map Tuple.first values

        cmd : Cmd Message
        cmd =
            Array.map Tuple.second values
                |> Array.toList
                |> Cmd.batch
    in
    ( models, cmd )



-- EFFECTS


cmdNewSeed : Cmd Message
cmdNewSeed =
    Time.now
        |> Task.map (Time.toMillis Time.utc)
        |> Task.map Random.initialSeed
        |> Task.map GotNewSeed
        |> Task.Extra.execute


cmdRouteToDisconnect : Viewer -> Cmd msg
cmdRouteToDisconnect viewer =
    Session.viewerNavKey viewer
        |> Route.badCredentials


taskCreate : Viewer -> ServerPoll -> ClientQuestion -> Task Api.Questions.QuestionError ServerQuestion
taskCreate viewer poll question =
    Api.Questions.create
        (Session.viewerCredentials viewer)
        { idPoll = poll.idPoll }
        question
        identity


taskDelete : Viewer -> ServerQuestion -> Task Api.Questions.QuestionError ()
taskDelete viewer question =
    Api.Questions.delete
        (Session.viewerCredentials viewer)
        { idPoll = question.idPoll, idQuestion = question.idQuestion }
        ()


taskUpdate : Viewer -> ServerQuestion -> ClientQuestion -> Task Api.Questions.QuestionError ServerQuestion
taskUpdate viewer server client =
    Api.Questions.update
        (Session.viewerCredentials viewer)
        { idPoll = server.idPoll, idQuestion = server.idQuestion }
        client
        identity


taskAll : Viewer -> ServerPoll -> Task Api.Questions.QuestionError (List ServerQuestion)
taskAll viewer poll =
    Api.Questions.getQuestionList (Session.viewerCredentials viewer)
        { idPoll = poll.idPoll }
        identity



-- UTILS


clientFromServer : ServerQuestion -> ClientQuestion
clientFromServer server =
    { title = server.title
    , details = server.details
    , index = server.index
    , answersMin = server.answersMin
    , answersMax = server.answersMax
    , visibility = server.visibility
    }



-- VIEW


view : Model -> List (Html Message)
view model =
    let
        button =
            Maybe.map (always []) model.input
                |> (Maybe.withDefault <|
                        List.singleton <|
                            Picasso.FloatingButton.button
                                [ Attribute.class "fixed right-0 bottom-0 m-8 z-50"
                                , Event.onClick <| PerformCreateMode True
                                ]
                                [ Html.img [ Attribute.src "/icon/action-button-plus.svg" ] []
                                , Html.div [ Attribute.class "ml-4" ] [ Html.text "New question" ]
                                ]
                   )
    in
    viewQuestions
        model
        |> List.append button


viewQuestions : Model -> List (Html Message)
viewQuestions model =
    let
        header =
            Maybe.map viewInput model.input
                |> Maybe.map List.singleton
                |> Maybe.withDefault []
    in
    List.singleton <|
        Html.div [ Attribute.class "block align-middle mx-2 md:mx-8 mt-8 mb-8" ]
            [ Html.table
                [ Attribute.class "min-w-full bg-gray-100 center rounded-lg shadow"
                ]
                [ Html.thead
                    [ Attribute.class "rounded" ]
                    [ Html.tr []
                        [ Html.td
                            [ Attribute.class "font-bold font-archivo text-gray-500"
                            , Attribute.class "text-left tracking-wider"
                            , Attribute.class "border-gray-200 select-none py-3 px-6"
                            , Attribute.class "flex flex-row items-center border-b-2"
                            , Attribute.colspan 4
                            ]
                            [ Html.span [ Attribute.class "flex-grow" ] [ Html.text "Questions" ]
                            , Html.div
                                [ Attribute.class "relative"
                                ]
                                [ Html.img
                                    [ Attribute.src "/icon/filter-variant.svg"
                                    , Attribute.class "h-6 w-6 cursor-pointer"
                                    , Event.onClick SelectVisibilityTray
                                    ]
                                    []
                                , viewVisibilityTray model.visibilityTrayOpen model.visibility
                                ]
                            ]
                        ]
                    ]
                , Array.toList model.questions
                    |> List.filter (\( q, _ ) -> Visibility.display model.visibility q)
                    |> List.indexedMap (\i ( q, e ) -> ( i, ( q, e ) ))
                    |> List.concatMap (\( i, ( q, e ) ) -> viewQuestion model.dragDrop i model.visibility q model.modifying e)
                    |> viewNoQuestions (not <| List.isEmpty (Array.toList model.questions))
                    |> List.append header
                    |> Html.tbody [ Attribute.class "bg-white rounded-b overflow-hidden" ]
                , Html.div [ Attribute.class "h-4" ] []
                ]
            ]


viewNoQuestions : Bool -> List (Html Message) -> List (Html Message)
viewNoQuestions hasSomeQuestions maybeEmpty =
    case maybeEmpty of
        [] ->
            let
                contents =
                    if hasSomeQuestions then
                        "You've hidden all your questions ! You can change the view visibility in the upper right corner 👻"

                    else
                        "You have not added any question yet ! Press the NEW QUESTION button to do that now 👏"
            in
            [ Html.span [ Attribute.class "font-archivo font-semibold text-gray-600 p-4 block border-b" ] [ Html.text contents ] ]

        _ ->
            maybeEmpty


viewVisibilityTray : Bool -> Visibility -> Html Message
viewVisibilityTray visible selected =
    let
        row text visibility =
            let
                textColor =
                    if selected == visibility then
                        Attribute.class "text-seaside-500"

                    else
                        Attribute.class "text-black"
            in
            Html.button
                [ Attribute.class "px-4 py-2 block font-semibold hover:bg-seaside-100 w-full"
                , textColor
                , Event.onClick <| SelectVisibility visibility
                ]
                [ Html.text text ]
    in
    if not visible then
        Html.div [] []

    else
        Html.div
            [ Attribute.class "block absolute shadow-xl bg-white right-0 w-48 z-10 mt-2 rounded-lg overflow-hidden border-2 border-seaside-050" ]
            [ row "Visible + Hidden" Visibility.Active
            , row "Archived" Visibility.Archived
            , row "All" Visibility.All
            ]


viewQuestion :
    Html5.DragDrop.Model ServerQuestion DropIndex
    -> Int
    -> Visibility
    -> ServerQuestion
    -> Maybe ( ServerQuestion, ClientQuestion )
    -> Expansion
    -> List (Html Message)
viewQuestion dragDropModel index visibility question modifying expansion =
    let
        -- Style the upper or the lower border of the cell with the right color.
        dropTargetStyling : Html.Attribute msg
        dropTargetStyling =
            Html5.DragDrop.getDragId dragDropModel
                -- Get the identifier and the position.
                |> Maybe.andThen
                    (\id ->
                        Html5.DragDrop.getDroppablePosition dragDropModel
                            |> Maybe.map (\p -> ( id, p ))
                    )
                -- Filter by index.
                |> Maybe.andThen
                    (\( id, pos ) ->
                        case Html5.DragDrop.getDropId dragDropModel of
                            Just dropId ->
                                if index == dropId || index + 1 == dropId then
                                    Just ( dropId, pos )

                                else
                                    Nothing

                            _ ->
                                Nothing
                    )
                |> Maybe.map
                    (\( dropId, pos ) ->
                        if pos.y <= 0 || pos.y >= pos.height then
                            Attribute.class "border-b-2 border-gray-200"

                        else if pos.y > pos.height // 2 && index == dropId then
                            Attribute.class "border-b-2 border-seaside-800"

                        else if pos.y < pos.height // 2 && index + 1 == dropId then
                            Attribute.class "border-b-2 border-seaside-800"

                        else
                            Attribute.class "border-b-2 border-gray-200"
                    )
                |> Maybe.withDefault (Attribute.class "border-b-2 border-gray-200")

        content =
            case expansion of
                Collapsed ->
                    []

<<<<<<< HEAD
                Expanded model ->
                    [ viewQuestionDetails modifying visibility question
                    , viewQuestionExpansion question model
=======
                ExpandedAnswers model ->
                    [ viewQuestionDetails DetailsAnswers visibility question
                    , viewQuestionAnswers question model
                    ]

                ExpandedStatistics model ->
                    [ viewQuestionDetails DetailsStatistics visibility question
                    , viewQuestionStatistics question model
>>>>>>> 434b3653
                    ]

        expansionStyling =
            case expansion of
                Collapsed ->
                    Attribute.class "transform duration-200"

                ExpandedAnswers _ ->
                    Attribute.class "transform duration-200 rotate-90"

                ExpandedStatistics _ ->
                    Attribute.class "transform duration-200 rotate-90"
    in
    [ Html.tr
        [ dropTargetStyling
        , Attribute.class "hover:bg-gray-100"
        ]
        [ Html.td
            (List.concatMap identity
                [ List.singleton <| Attribute.class "flex flex-row items-center"
                , Html5.DragDrop.droppable MsgDragDrop index
                , Html5.DragDrop.draggable MsgDragDrop question
                ]
            )
            [ Html.img [ Attribute.class "ml-4 h-6 w-6 hidden md:block", Attribute.src "/icon/drag-horizontal-variant.svg" ] []
            , Html.div
                [ Attribute.class "font-bold font-archivo break-words py-3 px-4 flex-grow flex flex-row items-center"
                , Event.onClick <| PerformExpandToAnswers question
                ]
                [ Html.span [ Attribute.class "text-gray-500 mr-2" ] [ Html.text <| String.fromInt (index + 1) ++ "." ]
                , Html.span
                    [ if question.visibility /= Api.Questions.Visible then
                        Attribute.class "text-gray-500"

                      else
                        Attribute.class "text-black"
                    ]
                    [ Html.text question.title ]
                , if question.visibility /= Api.Questions.Visible then
                    Html.img [ Attribute.src "/icon/visibility-hide.svg", Attribute.class "h-4 w-4 mx-2" ] []

                  else
                    Html.div [] []
                ]
            , Html.img
                [ Attribute.src "/icon/chevron-right.svg"
                , Attribute.class "w-6 h-6 flex-none"
                , expansionStyling
                , Event.onClick <| PerformExpandToAnswers question
                ]
                []
            , Html.div []
                [ Html.button
                    [ Attribute.class "text-gray-500 hover:text-red-500 capitalize font-archivo"
                    , Attribute.class "text-right px-8"
                    , Event.onClick <| PerformDelete question
                    ]
                    [ Html.text "Delete" ]
                ]
            ]
        ]
    ]
        ++ content


<<<<<<< HEAD
viewQuestionDetails : Maybe ( ServerQuestion, ClientQuestion ) -> Visibility -> ServerQuestion -> Html Message
viewQuestionDetails maybeModifying visibility question =
=======
type DetailsMode
    = DetailsStatistics
    | DetailsAnswers


viewQuestionDetails : DetailsMode -> Visibility -> ServerQuestion -> Html Message
viewQuestionDetails mode visibility question =
>>>>>>> 434b3653
    let
        modifyQuestion =
            case maybeModifying of
                Nothing ->
                    []

                Just ( serverQuestion, clientQuestion ) ->
                    let
                        modifyClientTitle string =
                            WriteModify serverQuestion { clientQuestion | title = string }

                        modifyClientDetails string =
                            WriteModify serverQuestion { clientQuestion | details = string }
                    in
                    if serverQuestion.idQuestion == question.idQuestion then
                        [ Input.input
                            [ Event.onInput modifyClientTitle
                            , Attribute.placeholder "✍️  Modify question title..."
                            , Attribute.class "flex-grow ml-4 my-4"
                            , Attribute.value clientQuestion.title
                            ]
                            []
                        , Input.input
                            [ Event.onInput modifyClientDetails
                            , Attribute.placeholder "📄️  Modify question details..."
                            , Attribute.class "flex-grow ml-4 my-4"
                            , Attribute.value clientQuestion.details
                            ]
                            []
                        , Html.button
                            [ Event.onClick <| PerformModifyMode Nothing
                            , Attribute.class "flex-end"
                            , Attribute.class "font-bold text-right pl-8 text-gray-500 hover:text-gray-600"
                            ]
                            [ Html.text "Cancel" ]
                        , Html.button
                            [ Event.onClick <| PerformUpdate serverQuestion clientQuestion
                            , Attribute.class "flex-end px-8"
                            , Attribute.class "font-bold text-right text-seaside-600 hover:text-seaside-700"
                            ]
                            [ Html.text "Apply" ]
                        ]

                    else
                        []

        actionsAndIcons =
            let
                client =
                    clientFromServer question

                animation =
                    Attribute.class "transform duration-200 hover:scale-110"
<<<<<<< HEAD

                modifyButton =
                    [ Attribute.src "/icon/pencil.svg"
                    , Attribute.class "w-6 h-6 m-4 cursor-pointer"
                    , animation
                    , Event.onClick <| PerformModifyMode (Just question)
=======

                statistics =
                    case mode of
                        DetailsStatistics ->
                            [ Attribute.src "/icon/statistics-hide.svg"
                            , Attribute.class "w-6 h-6 m-4 cursor-pointer"
                            , animation
                            , Event.onClick <| PerformExpandToStatistics question
                            ]

                        DetailsAnswers ->
                            [ Attribute.src "/icon/statistics-show.svg"
                            , Attribute.class "w-6 h-6 m-4 cursor-pointer"
                            , animation
                            , Event.onClick <| PerformExpandToStatistics question
                            ]
            in
            case question.visibility of
                Api.Questions.Visible ->
                    [ statistics
                    , [ Attribute.src "/icon/visibility-hide.svg"
                      , Attribute.class "w-6 h-6 m-4 cursor-pointer"
                      , animation
                      , Event.onClick <|
                            PerformUpdate question { client | visibility = Api.Questions.Hidden }
                      ]
                    , [ Attribute.src "/icon/visibility-archive.svg"
                      , Attribute.class "w-6 h-6 m-4 cursor-pointer"
                      , animation
                      , Event.onClick <|
                            PerformUpdate question { client | visibility = Api.Questions.Archived }
                      ]
                    ]

                Api.Questions.Archived ->
                    [ statistics
                    , [ Attribute.src "/icon/visibility-unarchive.svg"
                      , Attribute.class "w-6 h-6 m-4 cursor-pointer"
                      , animation
                      , Event.onClick <|
                            PerformUpdate question { client | visibility = Api.Questions.Visible }
                      ]
>>>>>>> 434b3653
                    ]
            in
            modifyButton
                :: (case question.visibility of
                        Api.Questions.Visible ->
                            [ [ Attribute.src "/icon/visibility-hide.svg"
                              , Attribute.class "w-6 h-6 m-4 cursor-pointer"
                              , animation
                              , Event.onClick <|
                                    PerformUpdate question { client | visibility = Api.Questions.Hidden }
                              ]
                            , [ Attribute.src "/icon/visibility-archive.svg"
                              , Attribute.class "w-6 h-6 m-4 cursor-pointer"
                              , animation
                              , Event.onClick <|
                                    PerformUpdate question { client | visibility = Api.Questions.Archived }
                              ]
                            ]

                        Api.Questions.Archived ->
                            [ [ Attribute.src "/icon/visibility-unarchive.svg"
                              , Attribute.class "w-6 h-6 m-4 cursor-pointer"
                              , animation
                              , Event.onClick <|
                                    PerformUpdate question { client | visibility = Api.Questions.Visible }
                              ]
                            ]

                        Api.Questions.Hidden ->
                            [ [ Attribute.src "/icon/visibility-show.svg"
                              , Attribute.class "w-6 h-6 m-4 cursor-pointer"
                              , animation
                              , Event.onClick <|
                                    PerformUpdate question { client | visibility = Api.Questions.Visible }
                              ]
                            , [ Attribute.src "/icon/visibility-archive.svg"
                              , Attribute.class "w-6 h-6 m-4 cursor-pointer"
                              , animation
                              , Event.onClick <|
                                    PerformUpdate question { client | visibility = Api.Questions.Archived }
                              ]
                            ]
                   )

<<<<<<< HEAD
        modifyingOrActions =
            let
                details =
                    [ Html.span [ Attribute.class "my-4 ml-4" ] [ Html.text <| "Question details: " ++ question.details ]
                    , Html.span [ Attribute.class "my-4 ml-4" ] [ Html.text <| "Min # of answers : " ++ String.fromInt question.answersMin ]
                    , Html.span [ Attribute.class "my-4 ml-4" ] [ Html.text <| "Max # of answers : " ++ String.fromInt question.answersMax ]
                    , Html.div [ Attribute.class "flex-grow" ] []
=======
                Api.Questions.Hidden ->
                    [ statistics
                    , [ Attribute.src "/icon/visibility-show.svg"
                      , Attribute.class "w-6 h-6 m-4 cursor-pointer"
                      , animation
                      , Event.onClick <|
                            PerformUpdate question { client | visibility = Api.Questions.Visible }
                      ]
                    , [ Attribute.src "/icon/visibility-archive.svg"
                      , Attribute.class "w-6 h-6 m-4 cursor-pointer"
                      , animation
                      , Event.onClick <|
                            PerformUpdate question { client | visibility = Api.Questions.Archived }
                      ]
>>>>>>> 434b3653
                    ]
                        ++ List.map (\attrs -> Html.img attrs []) actionsAndIcons
            in
            case maybeModifying of
                Nothing ->
                    details

                Just ( serverAnswer, _ ) ->
                    if serverAnswer.idQuestion == question.idQuestion then
                        modifyQuestion

                    else
                        details
    in
    Html.tr
        [ Attribute.class "flex flex-row bg-gray-100 justify-end pr-2" ]
        modifyingOrActions


viewQuestionAnswers : ServerQuestion -> Answers.Model -> Html Message
viewQuestionAnswers question model =
    Answers.view model
        |> Html.map (\msg -> MsgAnswers question msg)


viewQuestionStatistics : ServerQuestion -> Statistics.Model -> Html Message
viewQuestionStatistics question model =
    Statistics.view model
        |> Html.map (\msg -> MsgStatistics question msg)


viewInput : String -> Html Message
viewInput current =
    let
        created =
            { title = current
            , details = ""
            , visibility = Api.Questions.Hidden
            , index = 0.5
            , answersMin = 0
            , answersMax = 0
            }
    in
    Html.tr [ Attribute.class "border-b active:shadow-inner" ]
        [ Html.td
            [ Attribute.class "py-3 pl-4", Attribute.class "w-full flex flex-row items-center" ]
            [ Input.input
                [ Event.onInput WriteNewTitle
                , Attribute.placeholder "🚀 New question..."
                , Attribute.class "w-full"
                , Attribute.value current
                ]
                []
            , Html.button
                [ Event.onClick <| PerformCreateMode False
                , Attribute.class "font-bold"
                , Attribute.class "text-right pl-8 text-gray-500 hover:text-gray-600"
                ]
                [ Html.text "Cancel" ]
            , Html.button
                [ Event.onClick <| PerformCreate created
                , Attribute.class "font-bold"
                , Attribute.class "text-right px-8 text-seaside-600 hover:text-seaside-700"
                ]
                [ Html.text "Create" ]
            ]
        ]<|MERGE_RESOLUTION|>--- conflicted
+++ resolved
@@ -801,20 +801,14 @@
                 Collapsed ->
                     []
 
-<<<<<<< HEAD
-                Expanded model ->
-                    [ viewQuestionDetails modifying visibility question
-                    , viewQuestionExpansion question model
-=======
                 ExpandedAnswers model ->
-                    [ viewQuestionDetails DetailsAnswers visibility question
+                    [ viewQuestionDetails modifying DetailsAnswers visibility question
                     , viewQuestionAnswers question model
                     ]
 
                 ExpandedStatistics model ->
-                    [ viewQuestionDetails DetailsStatistics visibility question
+                    [ viewQuestionDetails modifying DetailsStatistics visibility question
                     , viewQuestionStatistics question model
->>>>>>> 434b3653
                     ]
 
         expansionStyling =
@@ -879,19 +873,12 @@
     ]
         ++ content
 
-
-<<<<<<< HEAD
-viewQuestionDetails : Maybe ( ServerQuestion, ClientQuestion ) -> Visibility -> ServerQuestion -> Html Message
-viewQuestionDetails maybeModifying visibility question =
-=======
 type DetailsMode
     = DetailsStatistics
     | DetailsAnswers
 
-
-viewQuestionDetails : DetailsMode -> Visibility -> ServerQuestion -> Html Message
-viewQuestionDetails mode visibility question =
->>>>>>> 434b3653
+viewQuestionDetails : Maybe ( ServerQuestion, ClientQuestion ) -> DetailsMode -> Visibility -> ServerQuestion -> Html Message
+viewQuestionDetails maybeModifying mode visibility question =
     let
         modifyQuestion =
             case maybeModifying of
@@ -945,14 +932,6 @@
 
                 animation =
                     Attribute.class "transform duration-200 hover:scale-110"
-<<<<<<< HEAD
-
-                modifyButton =
-                    [ Attribute.src "/icon/pencil.svg"
-                    , Attribute.class "w-6 h-6 m-4 cursor-pointer"
-                    , animation
-                    , Event.onClick <| PerformModifyMode (Just question)
-=======
 
                 statistics =
                     case mode of
@@ -969,8 +948,16 @@
                             , animation
                             , Event.onClick <| PerformExpandToStatistics question
                             ]
-            in
-            case question.visibility of
+                 modifyButton =
+                             [ Attribute.src "/icon/pencil.svg"
+                             , Attribute.class "w-6 h-6 m-4 cursor-pointer"
+                             , animation
+                             , Event.onClick <| PerformModifyMode (Just question)
+                             ]
+            in
+            modifyButton
+                ::
+            (case question.visibility of
                 Api.Questions.Visible ->
                     [ statistics
                     , [ Attribute.src "/icon/visibility-hide.svg"
@@ -995,60 +982,8 @@
                       , Event.onClick <|
                             PerformUpdate question { client | visibility = Api.Questions.Visible }
                       ]
->>>>>>> 434b3653
                     ]
-            in
-            modifyButton
-                :: (case question.visibility of
-                        Api.Questions.Visible ->
-                            [ [ Attribute.src "/icon/visibility-hide.svg"
-                              , Attribute.class "w-6 h-6 m-4 cursor-pointer"
-                              , animation
-                              , Event.onClick <|
-                                    PerformUpdate question { client | visibility = Api.Questions.Hidden }
-                              ]
-                            , [ Attribute.src "/icon/visibility-archive.svg"
-                              , Attribute.class "w-6 h-6 m-4 cursor-pointer"
-                              , animation
-                              , Event.onClick <|
-                                    PerformUpdate question { client | visibility = Api.Questions.Archived }
-                              ]
-                            ]
-
-                        Api.Questions.Archived ->
-                            [ [ Attribute.src "/icon/visibility-unarchive.svg"
-                              , Attribute.class "w-6 h-6 m-4 cursor-pointer"
-                              , animation
-                              , Event.onClick <|
-                                    PerformUpdate question { client | visibility = Api.Questions.Visible }
-                              ]
-                            ]
-
-                        Api.Questions.Hidden ->
-                            [ [ Attribute.src "/icon/visibility-show.svg"
-                              , Attribute.class "w-6 h-6 m-4 cursor-pointer"
-                              , animation
-                              , Event.onClick <|
-                                    PerformUpdate question { client | visibility = Api.Questions.Visible }
-                              ]
-                            , [ Attribute.src "/icon/visibility-archive.svg"
-                              , Attribute.class "w-6 h-6 m-4 cursor-pointer"
-                              , animation
-                              , Event.onClick <|
-                                    PerformUpdate question { client | visibility = Api.Questions.Archived }
-                              ]
-                            ]
-                   )
-
-<<<<<<< HEAD
-        modifyingOrActions =
-            let
-                details =
-                    [ Html.span [ Attribute.class "my-4 ml-4" ] [ Html.text <| "Question details: " ++ question.details ]
-                    , Html.span [ Attribute.class "my-4 ml-4" ] [ Html.text <| "Min # of answers : " ++ String.fromInt question.answersMin ]
-                    , Html.span [ Attribute.class "my-4 ml-4" ] [ Html.text <| "Max # of answers : " ++ String.fromInt question.answersMax ]
-                    , Html.div [ Attribute.class "flex-grow" ] []
-=======
+
                 Api.Questions.Hidden ->
                     [ statistics
                     , [ Attribute.src "/icon/visibility-show.svg"
@@ -1063,9 +998,17 @@
                       , Event.onClick <|
                             PerformUpdate question { client | visibility = Api.Questions.Archived }
                       ]
->>>>>>> 434b3653
                     ]
-                        ++ List.map (\attrs -> Html.img attrs []) actionsAndIcons
+                    )
+                    modifyingOrActions =
+                    let
+                        details =
+                            [ Html.span [ Attribute.class "my-4 ml-4" ] [ Html.text <| "Question details: " ++ question.details ]
+                            , Html.span [ Attribute.class "my-4 ml-4" ] [ Html.text <| "Min # of answers : " ++ String.fromInt question.answersMin ]
+                            , Html.span [ Attribute.class "my-4 ml-4" ] [ Html.text <| "Max # of answers : " ++ String.fromInt question.answersMax ]
+                            , Html.div [ Attribute.class "flex-grow" ] []
+                            ]
+                                ++ List.map (\attrs -> Html.img attrs []) actionsAndIcons
             in
             case maybeModifying of
                 Nothing ->

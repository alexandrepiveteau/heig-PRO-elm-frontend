module Page.Answers exposing
    ( Message
    , Model
    , init
    , subscriptions
    , update
    , view
    )

import Api.Answers exposing (AnswerDiscriminator, ClientAnswer, ServerAnswer)
import Api.Questions exposing (QuestionDiscriminator, QuestionVisibility(..))
import Cmd.Extra exposing (withCmds, withNoCmd)
import Html exposing (Html, div, span)
import Html.Attributes as Attribute
import Html.Events as Event
import Html.Events.Extra exposing (onEnterDown)
import Page.Answers.Indices as Indices
import Picasso.Input as Input
import SelectableItemList exposing (SelectableItemList)
import Session exposing (Viewer)
import Task
import Task.Extra
import Time
import Tuple exposing (mapSecond)



-- MODEL


type alias AnswerData =
    { description : String
    , title : String
    }


withDescription : String -> AnswerData -> AnswerData
withDescription contents data =
    { data | description = contents }


withTitle : String -> AnswerData -> AnswerData
withTitle contents data =
    { data | title = contents }


type alias Model =
    { viewer : Viewer
    , question : QuestionDiscriminator
    , creation : Maybe AnswerData
    , answers : SelectableItemList ServerAnswer ( ServerAnswer, AnswerData )
    }


init : Viewer -> { d | idPoll : Int, idQuestion : Int } -> ( Model, Cmd Message )
init viewer discriminator =
    ( { viewer = viewer
      , question = QuestionDiscriminator discriminator.idPoll discriminator.idQuestion
      , creation = Nothing
      , answers = SelectableItemList.empty
      }
    , Cmd.Extra.succeed PerformReload
    )



-- UPDATE


type Message
    = WriteCreateTitle String
    | WriteCreateDescription String
    | WriteModifyTitle String
    | WriteModifyDescription String
    | PerformReload
    | PerformStartCreate
    | PerformStartModify Int
    | PerformStopCreate
    | PerformStopModify
    | PerformCreate ClientAnswer
    | PerformUpdate ServerAnswer ClientAnswer
    | PerformDelete ServerAnswer
    | GotAnswerList (List ServerAnswer)
    | GotInvalidCredentials
    | GotError


subscriptions : Model -> Sub Message
subscriptions _ =
    Time.every (10 * 1000) (always PerformReload)


update : Message -> Model -> ( Model, Cmd Message )
update msg model =
    case msg of
        WriteCreateTitle text ->
            { model | creation = Maybe.map (withTitle text) model.creation }
                |> withNoCmd

        WriteCreateDescription text ->
            { model | creation = Maybe.map (withDescription text) model.creation }
                |> withNoCmd

        WriteModifyTitle text ->
            { model
                | answers =
                    SelectableItemList.map
                        identity
                        (mapSecond (withTitle text))
                        model.answers
            }
                |> withNoCmd

        WriteModifyDescription text ->
            { model
                | answers =
                    SelectableItemList.map identity
                        (mapSecond (withDescription text))
                        model.answers
            }
                |> withNoCmd

        PerformReload ->
            let
                viewer =
                    Session.viewerCredentials model.viewer
            in
            model
                |> withCmds
                    [ Api.Answers.getAnswerList viewer model.question identity
                        |> Task.map GotAnswerList
                        |> Task.mapError
                            (\error ->
                                case error of
                                    Api.Answers.GotBadCredentials ->
                                        GotInvalidCredentials

                                    _ ->
                                        GotError
                            )
                        |> Task.Extra.execute
                    ]

        PerformStartCreate ->
            ( { model | creation = Just { title = "", description = "" } }, Cmd.none )

        PerformStopCreate ->
            ( { model | creation = Nothing }, Cmd.none )

        PerformStartModify index ->
            ( { model
                | answers =
                    SelectableItemList.select Tuple.first
                        (\answer ->
                            ( answer
                            , { title = answer.title
                              , description = answer.description
                              }
                            )
                        )
                        index
                        model.answers
              }
            , Cmd.none
            )

        PerformStopModify ->
            ( { model | answers = SelectableItemList.unselect Tuple.first model.answers }, Cmd.none )

        PerformCreate clientAnswer ->
            let
                viewer =
                    Session.viewerCredentials model.viewer
            in
<<<<<<< HEAD
            { model | creation = Nothing }
                |> withCmd
=======
            { model | creating = False, titleCreate = "", descriptionCreate = "" }
                |> withCmds
>>>>>>> f6fb4073
                    [ Api.Answers.create viewer model.question clientAnswer identity
                        |> Task.mapError
                            (\error ->
                                case error of
                                    Api.Answers.GotBadCredentials ->
                                        GotInvalidCredentials

                                    _ ->
                                        GotError
                            )
                        |> Task.andThen (always <| Task.succeed PerformReload)
                        |> Task.Extra.execute
                    ]

        PerformUpdate serverAnswer clientAnswer ->
            let
                viewer =
                    Session.viewerCredentials model.viewer
            in
<<<<<<< HEAD
            { model | answers = SelectableItemList.unselect Tuple.first model.answers }
                |> withCmd
=======
            { model | modifying = Nothing, titleModify = "", descriptionModify = "" }
                |> withCmds
>>>>>>> f6fb4073
                    [ Api.Answers.update viewer (AnswerDiscriminator serverAnswer.idPoll serverAnswer.idQuestion serverAnswer.idAnswer) clientAnswer identity
                        |> Task.mapError
                            (\error ->
                                case error of
                                    Api.Answers.GotBadCredentials ->
                                        GotInvalidCredentials

                                    _ ->
                                        GotError
                            )
                        |> Task.andThen (always <| Task.succeed PerformReload)
                        |> Task.Extra.execute
                    ]

        PerformDelete serverAnswer ->
            let
                viewer =
                    Session.viewerCredentials model.viewer
            in
            model
                |> withCmds
                    [ Api.Answers.delete viewer (AnswerDiscriminator serverAnswer.idPoll serverAnswer.idQuestion serverAnswer.idAnswer) identity
                        |> Task.mapError
                            (\error ->
                                case error of
                                    Api.Answers.GotBadCredentials ->
                                        GotInvalidCredentials

                                    _ ->
                                        GotError
                            )
                        |> Task.andThen (always <| Task.succeed PerformReload)
                        |> Task.Extra.execute
                    ]

        GotAnswerList serverAnswerList ->
            let
                -- We do not want to update the answers unless they have changed.
                newAnswers =
                    if SelectableItemList.toList identity Tuple.first model.answers == serverAnswerList then
                        model.answers

                    else
                        List.sortBy .idAnswer serverAnswerList |> SelectableItemList.fromList
            in
            { model | answers = newAnswers }
                |> withNoCmd

        GotInvalidCredentials ->
            { model | answers = SelectableItemList.empty }
                |> withNoCmd

        GotError ->
            { model | answers = SelectableItemList.empty }
                |> withNoCmd



-- VIEW


view : Model -> Html Message
view model =
    div
        [ Attribute.class "border-b bg-gray-100" ]
        [ answerHeader model
        , showAnswerList model
        ]


answerHeader : Model -> Html Message
answerHeader model =
    let
        text =
            case SelectableItemList.length model.answers of
                0 ->
                    "Press the \"Add Answer\" button to get started!"

                _ ->
                    "Here are the answers for this question!"
    in
    Maybe.map (\data -> newAnswerInput data) model.creation
        |> Maybe.withDefault
            (div
                [ Attribute.class "flex flex-row"
                ]
                [ span
                    [ Attribute.class "font-archivo font-semibold text-gray-600 p-4 pb-0" ]
                    [ Html.text text ]
                , div [ Attribute.class "flex-grow" ] []
                , newAnswerButton
                ]
            )


showAnswerList : Model -> Html Message
showAnswerList model =
    div [ Attribute.class "flex-col" ]
        (SelectableItemList.indexedMap
            (\index answer -> showAnswer index answer)
            (\_ ( answer, data ) -> modifyAnswerInput data.title data.description answer)
            model.answers
            |> SelectableItemList.flatten
        )


showAnswer : Int -> ServerAnswer -> Html Message
showAnswer index answer =
    div
        [ Attribute.class "flex flex-row items-center py-3 pl-4"
        , Attribute.class "font-archivo font-semibold text-gray-700"
        ]
        [ span [ Attribute.class "ml-10 text-gray-500" ] [ Html.text <| Indices.forIndex index ++ ".\u{00A0}" ]
        , span [] [ Html.text answer.title ]
        , span [ Attribute.class "text-gray-400" ] [ Html.text "\u{00A0}/\u{00A0}" ]
        , span [ Attribute.class "text-gray-500" ]
            [ Html.text <|
                if String.isEmpty answer.description then
                    "-"

                else
                    answer.description
            ]
        , div [ Attribute.class "flex-grow" ] []
        , div [] [ modifyAnswerButton index ]
        , div [] [ deleteAnswerButton answer ]
        ]


newAnswerInput : AnswerData -> Html Message
newAnswerInput data =
    let
        created =
            ClientAnswer data.title data.description
    in
    div
        [ Attribute.class "flex flex-row flex-wrap items-center"
        , Attribute.class "border-b active:shadow-inner bg-gray-100"
        , Attribute.class "py-3 px-4"
        ]
        [ Input.input
            [ Event.onInput WriteCreateTitle
            , onEnterDown <| PerformCreate created
            , Attribute.placeholder "✍️  New answer title..."
            , Attribute.autofocus True
            , Attribute.class "flex-grow"
            , Attribute.class "mr-3"
            , Attribute.value data.title
            ]
            []
        , Input.input
            [ Event.onInput WriteCreateDescription
            , onEnterDown <| PerformCreate created
            , Attribute.placeholder "📄️  New answer description..."
            , Attribute.class "flex flex-grow"
            , Attribute.class "mr-3"
            , Attribute.value data.description
            ]
            []
        , Html.div [ Attribute.class "flex flex-row items-center" ]
            [ Html.button
                [ Event.onClick PerformStopCreate
                , Attribute.class "flex flex-end"
                , Attribute.class "pr-3 font-bold text-gray-500 hover:text-gray-600"
                ]
                [ Html.text "Cancel" ]
            , Html.button
                [ Event.onClick <| PerformCreate created
                , Attribute.class "flex flex-end"
                , Attribute.class "font-bold text-seaside-600 hover:text-seaside-700"
                ]
                [ Html.text "Create" ]
            ]
        ]


modifyAnswerInput : String -> String -> ServerAnswer -> Html Message
modifyAnswerInput title desc answer =
    let
        modified =
            ClientAnswer title desc
    in
    div
        [ Attribute.class "flex flex-row flex-wrap items-center"
        , Attribute.class "border-b active:shadow-inner bg-gray-100"
        , Attribute.class "py-3 px-4"
        ]
        [ Input.input
            [ Event.onInput WriteModifyTitle
            , onEnterDown <| PerformUpdate answer modified
            , Attribute.placeholder "✍️  Modify answer title..."
            , Attribute.autofocus True
            , Attribute.class "flex-grow"
            , Attribute.class "mr-3"
            , Attribute.value title
            ]
            []
        , Input.input
            [ Event.onInput WriteModifyDescription
            , onEnterDown <| PerformUpdate answer modified
            , Attribute.placeholder "📄️  Modify answer description..."
            , Attribute.class "flex-grow"
            , Attribute.class "mr-3"
            , Attribute.value desc
            ]
            []
        , Html.div [ Attribute.class "flex flex-row items-center" ]
            [ Html.button
                [ Event.onClick PerformStopModify
                , Attribute.class "flex-end"
                , Attribute.class "mr-3 font-bold text-gray-500 hover:text-gray-600"
                ]
                [ Html.text "Cancel" ]
            , Html.button
                [ Event.onClick <| PerformUpdate answer modified
                , Attribute.class "flex-end"
                , Attribute.class "font-bold text-seaside-600 hover:text-seaside-700"
                ]
                [ Html.text "Apply" ]
            ]
        ]


newAnswerButton : Html Message
newAnswerButton =
    Html.button
        [ Event.onClick PerformStartCreate
        , Attribute.class "flex-end"
        , Attribute.class "font-bold"
        , Attribute.class "text-right px-8 text-seaside-600"
        ]
        [ Html.text "Add Answer" ]


modifyAnswerButton : Int -> Html Message
modifyAnswerButton index =
    Html.img
        [ Attribute.src "/icon/pencil.svg"
        , Attribute.class "h-6 w-6 cursor-pointer"
        , Event.onClick <| PerformStartModify index
        ]
        []


deleteAnswerButton : ServerAnswer -> Html Message
deleteAnswerButton answer =
    Html.button
        [ Attribute.class "text-gray-500 hover:text-red-500 capitalize font-archivo"
        , Attribute.class "text-right px-8"
        , Event.onClick <| PerformDelete answer
        ]
        [ Html.text "Delete" ]<|MERGE_RESOLUTION|>--- conflicted
+++ resolved
@@ -172,13 +172,8 @@
                 viewer =
                     Session.viewerCredentials model.viewer
             in
-<<<<<<< HEAD
             { model | creation = Nothing }
-                |> withCmd
-=======
-            { model | creating = False, titleCreate = "", descriptionCreate = "" }
                 |> withCmds
->>>>>>> f6fb4073
                     [ Api.Answers.create viewer model.question clientAnswer identity
                         |> Task.mapError
                             (\error ->
@@ -198,13 +193,8 @@
                 viewer =
                     Session.viewerCredentials model.viewer
             in
-<<<<<<< HEAD
             { model | answers = SelectableItemList.unselect Tuple.first model.answers }
-                |> withCmd
-=======
-            { model | modifying = Nothing, titleModify = "", descriptionModify = "" }
                 |> withCmds
->>>>>>> f6fb4073
                     [ Api.Answers.update viewer (AnswerDiscriminator serverAnswer.idPoll serverAnswer.idQuestion serverAnswer.idAnswer) clientAnswer identity
                         |> Task.mapError
                             (\error ->
